/*
 * Copyright 2002-2019 the original author or authors.
 *
 * Licensed under the Apache License, Version 2.0 (the "License");
 * you may not use this file except in compliance with the License.
 * You may obtain a copy of the License at
 *
 *      http://www.apache.org/licenses/LICENSE-2.0
 *
 * Unless required by applicable law or agreed to in writing, software
 * distributed under the License is distributed on an "AS IS" BASIS,
 * WITHOUT WARRANTIES OR CONDITIONS OF ANY KIND, either express or implied.
 * See the License for the specific language governing permissions and
 * limitations under the License.
 */

package org.springframework.context.support;

import java.util.HashMap;
import java.util.Map;

import org.apache.commons.logging.Log;
import org.apache.commons.logging.LogFactory;

import org.springframework.beans.factory.ObjectFactory;
import org.springframework.beans.factory.config.Scope;
import org.springframework.core.NamedThreadLocal;
import org.springframework.lang.Nullable;

/**
 * A simple thread-backed {@link Scope} implementation.
 *
 * <p><b>NOTE:</b> This thread scope is not registered by default in common contexts.
 * Instead, you need to explicitly assign it to a scope key in your setup, either through
 * {@link org.springframework.beans.factory.config.ConfigurableBeanFactory#registerScope}
 * or through a {@link org.springframework.beans.factory.config.CustomScopeConfigurer} bean.
 *
 * <p>{@code SimpleThreadScope} <em>does not clean up any objects</em> associated with it.
 * It is therefore typically preferable to use a request-bound scope implementation such
 * as {@code org.springframework.web.context.request.RequestScope} in web environments,
 * implementing the full lifecycle for scoped attributes (including reliable destruction).
 *
<<<<<<< HEAD
 * <p>For an implementation of a thread-based {@code Scope} with support for
 * destruction callbacks, refer to the
 * <a href="http://www.springbyexample.org/examples/custom-thread-scope-module.html">
 *  Spring by Example Custom Thread Scope Module</a>.
=======
 * <p>For an implementation of a thread-based {@code Scope} with support for destruction
 * callbacks, refer to
 * <a href="http://www.springbyexample.org/examples/custom-thread-scope-module.html">Spring by Example</a>.
>>>>>>> 9eb7f7e2
 *
 * <p>Thanks to Eugene Kuleshov for submitting the original prototype for a thread scope!
 *
 * @author Arjen Poutsma
 * @author Juergen Hoeller
 * @since 3.0
 * @see org.springframework.web.context.request.RequestScope
 */
public class SimpleThreadScope implements Scope {

	private static final Log logger = LogFactory.getLog(SimpleThreadScope.class);

	private final ThreadLocal<Map<String, Object>> threadScope =
			new NamedThreadLocal<Map<String, Object>>("SimpleThreadScope") {
				@Override
				protected Map<String, Object> initialValue() {
					return new HashMap<>();
				}
			};


	@Override
	public Object get(String name, ObjectFactory<?> objectFactory) {
		Map<String, Object> scope = this.threadScope.get();
		Object scopedObject = scope.get(name);
		if (scopedObject == null) {
			scopedObject = objectFactory.getObject();
			scope.put(name, scopedObject);
		}
		return scopedObject;
	}

	@Override
	@Nullable
	public Object remove(String name) {
		Map<String, Object> scope = this.threadScope.get();
		return scope.remove(name);
	}

	@Override
	public void registerDestructionCallback(String name, Runnable callback) {
		logger.warn("SimpleThreadScope does not support destruction callbacks. " +
				"Consider using RequestScope in a web environment.");
	}

	@Override
	@Nullable
	public Object resolveContextualObject(String key) {
		return null;
	}

	@Override
	public String getConversationId() {
		return Thread.currentThread().getName();
	}

}<|MERGE_RESOLUTION|>--- conflicted
+++ resolved
@@ -40,16 +40,9 @@
  * as {@code org.springframework.web.context.request.RequestScope} in web environments,
  * implementing the full lifecycle for scoped attributes (including reliable destruction).
  *
-<<<<<<< HEAD
- * <p>For an implementation of a thread-based {@code Scope} with support for
- * destruction callbacks, refer to the
- * <a href="http://www.springbyexample.org/examples/custom-thread-scope-module.html">
- *  Spring by Example Custom Thread Scope Module</a>.
-=======
  * <p>For an implementation of a thread-based {@code Scope} with support for destruction
  * callbacks, refer to
  * <a href="http://www.springbyexample.org/examples/custom-thread-scope-module.html">Spring by Example</a>.
->>>>>>> 9eb7f7e2
  *
  * <p>Thanks to Eugene Kuleshov for submitting the original prototype for a thread scope!
  *
